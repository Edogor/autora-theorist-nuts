--- conflicted
+++ resolved
@@ -9,10 +9,7 @@
 from scipy.optimize import curve_fit
 from sklearn.base import BaseEstimator
 from sklearn.metrics import mean_squared_error
-<<<<<<< HEAD
-
-=======
->>>>>>> eaba032c
+
 
 class NutsTheorists(BaseEstimator):
     """
@@ -75,8 +72,40 @@
         """
         Recursively converts a nested equation tree into a string.
 
-<<<<<<< HEAD
-    def generate_next_generation(self, top_k_trees, pop_size=1000, mutation_rate=0.2, max_depth=3, elitism=2):
+        Args:
+            tree (list or str): The equation tree.
+
+        Returns:
+            str: String representation of the equation.
+        """
+        if isinstance(tree, str):  # base case: terminal symbol
+            return tree
+
+        op = tree[0]
+
+        if op in ['+', '-', '*', '/']:
+            left = self._tree_translate(tree[1])
+            right = self._tree_translate(tree[2])
+            return f"({left} {op} {right})"
+
+        elif op == 'np.exp':
+            arg = self._tree_translate(tree[1])
+            return f"exp({arg})"
+
+        elif op == 'np.log':
+            arg = self._tree_translate(tree[1])
+            return f"log({arg})"
+
+        elif op == 'np.power':
+            base = self._tree_translate(tree[1])
+            exponent = self._tree_translate(tree[2])
+            return f"({base} ^ {exponent})"
+
+        else:
+            raise ValueError(f"Unknown operator: {op}")
+        
+
+    def generate_next_generation(top_k_trees, pop_size=1000, mutation_rate=0.2, max_depth=3, elitism=2):
         print("next generation")
         """
         Generate the next generation from top-performing trees.
@@ -87,11 +116,11 @@
             mutation_rate (float): Probability of mutating a node.
             max_depth (int): Max depth for new subtrees during mutation.
             elitism (int): Number of best trees to carry over unchanged.
-
+    
         Returns:
             list: New generation of equation trees.
         """
-
+    
         def crossover(tree1, tree2):
             print("Crossover between trees:")
             print(tree1)
@@ -101,16 +130,16 @@
                     return tree, None, None
                 idx = random.randint(1, len(tree)-1)
                 return tree[idx], tree, idx
-
+    
             t1 = copy.deepcopy(tree1)
             t2 = copy.deepcopy(tree2)
-
+    
             node1, parent1, idx1 = get_random_subtree(t1)
             node2, parent2, idx2 = get_random_subtree(t2)
-
+    
             if parent1 is not None and parent2 is not None:
                 parent1[idx1], parent2[idx2] = node2, node1
-
+    
             return t1, t2
 
         def mutate(tree):
@@ -121,21 +150,21 @@
                     if random.random() < mutation_rate:
                         return random.choice(self.TERMINALS)
                     return node
-
+    
                 # Subtree mutation
                 if random.random() < mutation_rate:
                     return NutsTheorists()._create_random_tree(max_depth)
-
+    
                 # Recurse through children
                 return [node[0]] + [recursive_mutate(child, depth+1) for child in node[1:]]
-
+    
             return recursive_mutate(copy.deepcopy(tree))
-
+    
         new_population = []
 
         # Step 1: Elitism — carry over best performers unchanged
         new_population.extend(copy.deepcopy(top_k_trees[:elitism]))
-
+    
         # Step 2: Crossover and mutation
         while len(new_population) < pop_size:
             p1, p2 = random.sample(top_k_trees, 2)
@@ -143,114 +172,9 @@
             new_population.append(mutate(child1))
             if len(new_population) < pop_size:
                 new_population.append(mutate(child2))
-
+    
         return new_population
-  
-=======
-        Args:
-            tree (list or str): The equation tree.
-
-        Returns:
-            str: String representation of the equation.
-        """
-        if isinstance(tree, str):  # base case: terminal symbol
-            return tree
-
-        op = tree[0]
-
-        if op in ['+', '-', '*', '/']:
-            left = self._tree_translate(tree[1])
-            right = self._tree_translate(tree[2])
-            return f"({left} {op} {right})"
-
-        elif op == 'np.exp':
-            arg = self._tree_translate(tree[1])
-            return f"exp({arg})"
-
-        elif op == 'np.log':
-            arg = self._tree_translate(tree[1])
-            return f"log({arg})"
-
-        elif op == 'np.power':
-            base = self._tree_translate(tree[1])
-            exponent = self._tree_translate(tree[2])
-            return f"({base} ^ {exponent})"
-
-        else:
-            raise ValueError(f"Unknown operator: {op}")
-        
-
-    def generate_next_generation(top_k_trees, pop_size=1000, mutation_rate=0.2, max_depth=3, elitism=2):
-        print("next generation")
-        """
-        Generate the next generation from top-performing trees.
-        
-        Args:
-            top_k_trees (list): Top-performing trees (equation trees).
-            pop_size (int): Total population size to generate.
-            mutation_rate (float): Probability of mutating a node.
-            max_depth (int): Max depth for new subtrees during mutation.
-            elitism (int): Number of best trees to carry over unchanged.
-    
-        Returns:
-            list: New generation of equation trees.
-        """
-    
-        def crossover(tree1, tree2):
-            print("Crossover between trees:")
-            print(tree1)
-            print(tree2)
-            def get_random_subtree(tree):
-                if not isinstance(tree, list):
-                    return tree, None, None
-                idx = random.randint(1, len(tree)-1)
-                return tree[idx], tree, idx
-    
-            t1 = copy.deepcopy(tree1)
-            t2 = copy.deepcopy(tree2)
-    
-            node1, parent1, idx1 = get_random_subtree(t1)
-            node2, parent2, idx2 = get_random_subtree(t2)
-    
-            if parent1 is not None and parent2 is not None:
-                parent1[idx1], parent2[idx2] = node2, node1
-    
-            return t1, t2
-
-        def mutate(tree):
-            print("Mutating tree:")
-            def recursive_mutate(node, depth=0):
-                if not isinstance(node, list):
-                    # Terminal mutation
-                    if random.random() < mutation_rate:
-                        return random.choice(['S1', 'S2', 'c'])
-                    return node
-    
-                # Subtree mutation
-                if random.random() < mutation_rate:
-                    return NutsTheorists()._create_random_tree(max_depth)
-    
-                # Recurse through children
-                return [node[0]] + [recursive_mutate(child, depth+1) for child in node[1:]]
-    
-            return recursive_mutate(copy.deepcopy(tree))
-    
-        new_population = []
-
-        # Step 1: Elitism — carry over best performers unchanged
-        new_population.extend(copy.deepcopy(top_k_trees[:elitism]))
-    
-        # Step 2: Crossover and mutation
-        while len(new_population) < pop_size:
-            p1, p2 = random.sample(top_k_trees, 2)
-            child1, child2 = crossover(p1, p2)
-            new_population.append(mutate(child1))
-            if len(new_population) < pop_size:
-                new_population.append(mutate(child2))
-    
-        return new_population
-      
->>>>>>> eaba032c
+     
         
     def fitness_function(self, expression_func, conditions, observations):
     
